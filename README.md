--- conflicted
+++ resolved
@@ -4,13 +4,8 @@
 
 ## Features
 
-<<<<<<< HEAD
-- REST API for **/enroll**, **/identify**, and **/clear**
-- Input: Base64-encoded images (optional top_k for identify)
-=======
 - Just 3 REST API's for **/enroll**, **/identify**, and **/clear**
 - Input: Base64-encoded images
->>>>>>> 2af5c005
 - Output: Simulated template IDs and match scores
 - Swagger UI for interactive API testing
 - Processing time (in milliseconds) included in every response
